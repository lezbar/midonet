--- conflicted
+++ resolved
@@ -131,17 +131,14 @@
             ControllerStubImpl controllerStubImpl =
                 new ControllerStubImpl(sock, loop, trampoline);
             
-<<<<<<< HEAD
-            loop.registerBlocking(sock, SelectionKey.OP_READ,
-                                  controllerStubImpl);
-=======
-            SelectionKey switchKey = loop.registerBlocking(sock, SelectionKey.OP_READ, controllerStubImpl);
+            SelectionKey switchKey = 
+                loop.registerBlocking(sock, SelectionKey.OP_READ, 
+                                      controllerStubImpl);
             
             switchKey.interestOps(SelectionKey.OP_READ);
             loop.wakeup();
             
             controllerStubImpl.start();
->>>>>>> fd1ad204
         } catch (Exception e) {
             log.warn("handleEvent", e);
         }
