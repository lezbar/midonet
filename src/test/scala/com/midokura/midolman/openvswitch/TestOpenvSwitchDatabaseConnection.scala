--- conflicted
+++ resolved
@@ -25,8 +25,7 @@
     private final val database = "Open_vSwitch"
     private final val host = "localhost"
     private final val port = 12344
-    private final val ovsdb =
-        new OpenvSwitchDatabaseConnectionImpl(database, host, port)
+    private final var ovsdb: OpenvSwitchDatabaseConnectionImpl = _
 
 }
 
@@ -45,10 +44,6 @@
     private final val bridgeExtIdKey = "midolman-vnet"
     private final val bridgeExtIdValue = "efbf1194-9e25-11e0-b3b3-ba417460eb69"
     private final val bridgeOfPortNum = 65534
-<<<<<<< HEAD
-=======
-    private final var ovsdb: OpenvSwitchDatabaseConnectionImpl = _
->>>>>>> 8f81ca3b
     private final var bridgeId: Long = _
     private final val lockfile = new File("/tmp/ovs_tests.lock")
     private final val lockchannel = 
