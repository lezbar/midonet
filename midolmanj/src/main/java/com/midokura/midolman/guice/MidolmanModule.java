/*
* Copyright 2012 Midokura Europe SARL
*/
package com.midokura.midolman.guice;

import com.google.inject.Inject;
import com.google.inject.PrivateModule;
import com.google.inject.Provider;
import com.google.inject.Singleton;
import com.google.inject.name.Named;
import com.google.inject.name.Names;
import org.apache.zookeeper.Watcher;
import org.slf4j.Logger;
import org.slf4j.LoggerFactory;

import com.midokura.cache.Cache;
import com.midokura.config.ConfigProvider;
import com.midokura.midolman.CacheFactory;
import com.midokura.midolman.config.MidolmanConfig;
import com.midokura.midolman.guice.zookeeper.ZKConnectionProvider;
import com.midokura.midolman.services.DatapathConnectionService;
import com.midokura.midolman.services.MidolmanActorsService;
import com.midokura.midolman.services.MidolmanService;
import com.midokura.midolman.state.ZookeeperConnectionWatcher;
import com.midokura.midonet.cluster.Client;

/**
 * Main midolman configuration module
 */
public class MidolmanModule extends PrivateModule {

    @Override
    protected void configure() {
        binder().requireExplicitBindings();

        requireBinding(ConfigProvider.class);
        requireBinding(Client.class);
        requireBinding(DatapathConnectionService.class);
        requireBinding(MidolmanActorsService.class);
<<<<<<< HEAD
        //requireBinding(SimulationController.class);
=======
>>>>>>> 02790482

        bind(MidolmanService.class).asEagerSingleton();
        expose(MidolmanService.class);

        bind(MidolmanConfig.class)
            .toProvider(MidolmanConfigProvider.class)
            .asEagerSingleton();
        expose(MidolmanConfig.class);

        bind(Cache.class)
            .toProvider(CacheProvider.class)
            .in(Singleton.class);
        expose(Cache.class);

        Named watcherAnnotation = Names.named(
                ZKConnectionProvider.WATCHER_NAME_TAG);

        bind(Watcher.class)
            .annotatedWith(watcherAnnotation)
            .to(ZookeeperConnectionWatcher.class)
            .asEagerSingleton();

        expose(Watcher.class)
            .annotatedWith(watcherAnnotation);
    }

    /**
     * A {@link Provider} of {@link MidolmanConfig} instances which uses an
     * existing {@link ConfigProvider} as the configuration backend.
     */
    public static class MidolmanConfigProvider
        implements Provider<MidolmanConfig> {
        @Inject
        ConfigProvider configProvider;

        @Override
        public MidolmanConfig get() {
            return configProvider.getConfig(MidolmanConfig.class);
        }
    }

    public static class CacheProvider implements Provider<Cache> {
        Logger log = LoggerFactory.getLogger(CacheProvider.class);

        @Inject
        ConfigProvider configProvider;

        @Override
        public Cache get() {
            try { 
                return CacheFactory.create(
                        configProvider.getConfig(MidolmanConfig.class));
            } catch (Exception e) {
                log.error("Exception trying to create Cache:", e);
                return null;
            }
        }
    }
}<|MERGE_RESOLUTION|>--- conflicted
+++ resolved
@@ -37,10 +37,6 @@
         requireBinding(Client.class);
         requireBinding(DatapathConnectionService.class);
         requireBinding(MidolmanActorsService.class);
-<<<<<<< HEAD
-        //requireBinding(SimulationController.class);
-=======
->>>>>>> 02790482
 
         bind(MidolmanService.class).asEagerSingleton();
         expose(MidolmanService.class);
